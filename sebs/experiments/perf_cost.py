# forward references
from __future__ import annotations

import json
import os
import time
from enum import Enum
from multiprocessing.pool import ThreadPool
from typing import List, TYPE_CHECKING

from sebs.faas.system import System as FaaSSystem
from sebs.faas.function import Trigger
from sebs.experiments.experiment import Experiment
from sebs.experiments.result import Result as ExperimentResult
from sebs.experiments.config import Config as ExperimentConfig
from sebs.utils import serialize
from sebs.statistics import basic_stats, ci_tstudents, ci_le_boudec

# import cycle
if TYPE_CHECKING:
    from sebs import SeBS


class PerfCost(Experiment):
    def __init__(self, config: ExperimentConfig):
        super().__init__(config)

    @staticmethod
    def name() -> str:
        return "perf-cost"

    @staticmethod
    def typename() -> str:
        return "Experiment.PerfCost"

    class RunType(Enum):
        WARM = 0
        COLD = 1
        BURST = 2
        SEQUENTIAL = 3

        def str(self) -> str:
            return self.name.lower()

    def prepare(self, sebs_client: SeBS, deployment_client: FaaSSystem):

        # create benchmark instance
        settings = self.config.experiment_settings(self.name())
        self._benchmark = sebs_client.get_benchmark(
            settings["benchmark"], deployment_client, self.config
        )
        self._function = deployment_client.get_function(self._benchmark)
        # prepare benchmark input
        self._storage = deployment_client.get_storage()
        self._benchmark_input = self._benchmark.prepare_input(
            storage=self._storage, size=settings["input-size"]
        )

        # add HTTP trigger
        triggers = self._function.triggers(Trigger.TriggerType.HTTP)
        if len(triggers) == 0:
            self._trigger = deployment_client.create_trigger(
                self._function, Trigger.TriggerType.HTTP
            )
        else:
            self._trigger = triggers[0]

        self._out_dir = os.path.join(sebs_client.output_dir, "perf-cost")
        if not os.path.exists(self._out_dir):
            os.mkdir(self._out_dir)
        self._deployment_client = deployment_client
        self._sebs_client = sebs_client

    def run(self):

        settings = self.config.experiment_settings(self.name())

        # Execution on systems where memory configuration is not provided
        memory_sizes = settings["memory-sizes"]
        if len(memory_sizes) == 0:
            self.logging.info("Begin experiment")
            self.run_configuration(settings, settings["repetitions"])
        for memory in memory_sizes:
            self.logging.info(f"Begin experiment on memory size {memory}")
            self._function.memory = memory
            self._deployment_client.update_function(self._function, self._benchmark)
            self._sebs_client.cache_client.update_function(self._function)
            self.run_configuration(settings, settings["repetitions"], suffix=str(memory))

    def compute_statistics(self, times: List[float]):

        mean, median, std, cv = basic_stats(times)
        self.logging.info(f"Mean {mean}, median {median}, std {std}, CV {cv}")
        for alpha in [0.95, 0.99]:
            ci_interval = ci_tstudents(alpha, times)
            interval_width = ci_interval[1] - ci_interval[0]
            ratio = 100 * interval_width / mean / 2.0
            self.logging.info(
                f"Parametric CI (Student's t-distribution) {alpha} from "
                f"{ci_interval[0]} to {ci_interval[1]}, within {ratio}% of mean"
            )

            if len(times) > 20:
                ci_interval = ci_le_boudec(alpha, times)
                interval_width = ci_interval[1] - ci_interval[0]
                ratio = 100 * interval_width / median / 2.0
                self.logging.info(
                    f"Non-parametric CI {alpha} from {ci_interval[0]} to "
                    f"{ci_interval[1]}, within {ratio}% of median"
                )

    def _run_configuration(
        self,
        run_type: "PerfCost.RunType",
        settings: dict,
        invocations: int,
        repetitions: int,
        suffix: str = "",
    ):

        # Randomize starting value to ensure that it's not the same
        # as in the previous run.
        # Otherwise we could not change anything and containers won't be killed.
        from random import randrange

        self._deployment_client.cold_start_counter = randrange(100)

        """
            Cold experiment: schedule all invocations in parallel.
        """
        file_name = (
            f"{run_type.str()}_results_{suffix}.json" if suffix else f"{run_type.str()}_results.json"
        )
        self.logging.info(f"Begin {run_type.str()} experiments")
        incorrect_executions = []
        error_executions = []
        error_count = 0
        incorrect_count = 0
        colds_count = 0
        with open(os.path.join(self._out_dir, file_name), "w") as out_f:
            samples_gathered = 0
            client_times = []
            with ThreadPool(invocations) as pool:
                result = ExperimentResult(self.config, self._deployment_client.config)
<<<<<<< HEAD
                while samples_gathered < repetitions:
                    self._deployment_client.enforce_cold_start([self._function])
=======
                result.begin()
                samples_generated = 0
>>>>>>> 012bd0b0

                # Warm up container
                # For "warm" runs, we do it automatically by pruning cold results
                if run_type == PerfCost.RunType.SEQUENTIAL:
                    self._trigger.sync_invoke(self._benchmark_input)

                first_iteration = True
                while samples_gathered < repetitions:

                    if run_type == PerfCost.RunType.COLD or run_type == PerfCost.RunType.BURST:
                        self._deployment_client.enforce_cold_start([self._function], self._benchmark)

<<<<<<< HEAD
        """
            Warm experiment: schedule many invocations in parallel.
            Here however it doesn't matter if they're perfectly aligned.
        """
        file_name = f"warm_results_{suffix}.json" if suffix else "warm_results.json"
        self.logging.info(f"Begin warm experiments")
        with open(os.path.join(self._out_dir, file_name), "w") as out_f:
            samples_gathered = 0
            invocations = settings["warm-invocations"]
            client_times = []
            with ThreadPool(invocations) as pool:
                result = ExperimentResult(self.config, self._deployment_client.config)
                while samples_gathered < repetitions:
=======
                    time.sleep(5)
>>>>>>> 012bd0b0

                    results = []
                    for i in range(0, invocations):
                        results.append(
                            pool.apply_async(
                                self._trigger.sync_invoke, args=(self._benchmark_input,)
                            )
                        )

                    incorrect = []
                    for res in results:
                        try:
                            ret = res.get()
                            if first_iteration:
                                continue
                            if (
                                run_type == PerfCost.RunType.COLD
                                and not ret.stats.cold_start
                            ) or (
                                run_type == PerfCost.RunType.WARM
                                and ret.stats.cold_start
                            ):
                                self.logging.info(
                                    f"Invocation {ret.request_id} "
                                    f"cold: {ret.stats.cold_start} "
                                    f"on experiment {run_type.str()}!"
                                )
                                incorrect.append(ret)
                            else:
                                result.add_invocation(self._function, ret)
                                colds_count += ret.stats.cold_start
                                client_times.append(ret.times.client / 1000.0)
                                samples_gathered += 1
                        except Exception as e:
                            error_count += 1
                            error_executions.append(str(e))
                    self.logging.info(
                        f"Processed {samples_gathered} samples out of {repetitions}, {error_count} errors"
                    )
                    samples_generated += invocations
                    if first_iteration:
                        self.logging.info(
                            f"Processed {samples_gathered} warm-up samples, ignore results."
                        )

                    first_iteration = False

                    if len(incorrect) > 0:
                        incorrect_executions.extend(incorrect)
                        incorrect_count += len(incorrect)
                    
                    time.sleep(5)

                result.end()
                self.compute_statistics(client_times)
                out_f.write(
                    serialize(
                        {
                            **json.loads(serialize(result)),
                            "statistics": {
                                "samples_generated": samples_gathered,
                                "failures": error_executions,
                                "failures_count": error_count,
                                "incorrect": incorrect_executions,
                                "incorrect_count": incorrect_count,
                                "cold_count": colds_count
                            },
                        }
                    )
                )

    def run_configuration(self, settings: dict, repetitions: int, suffix: str = ""):

        for experiment_type in settings["experiments"]:
            if experiment_type == "cold":
                self._run_configuration(
                    PerfCost.RunType.COLD, settings, settings["concurrent-invocations"], repetitions, suffix
                )
            elif experiment_type == "warm":
                self._run_configuration(
                    PerfCost.RunType.WARM, settings, settings["concurrent-invocations"], repetitions, suffix
                )
            elif experiment_type == "burst":
                self._run_configuration(PerfCost.RunType.BURST, settings, settings["concurrent-invocations"], repetitions, suffix)
            elif experiment_type == "sequential":
                self._run_configuration(PerfCost.RunType.SEQUENTIAL, settings, 1, repetitions, suffix)
            else:
                raise RuntimeError(
                    f"Unknown experiment type {experiment_type} for Perf-Cost!"
                )

    def process(
        self,
        sebs_client: SeBS,
        deployment_client: FaaSSystem,
        directory: str,
        logging_filename: str,
        extend_time_interval: int,
    ):

        import glob
        import csv

        with open(os.path.join(directory, "perf-cost", "result.csv"), "w") as csvfile:
            writer = csv.writer(csvfile, delimiter=",")
            writer.writerow(
                [
                    "memory",
                    "type",
                    "is_cold",
                    "exec_time",
                    "connection_time",
                    "client_time",
                    "provider_time",
                    "mem_used"
                ]
            )
            for f in glob.glob(os.path.join(directory, "perf-cost", "*.json")):
                name, extension = os.path.splitext(f)
                if "processed" in f:
                    with open(f) as in_f:
                        config = json.load(in_f)
                        experiments = ExperimentResult.deserialize(
                            config,
                            sebs_client.cache_client,
                            sebs_client.logging_handlers(logging_filename),
                        )
                    fname = os.path.splitext(os.path.basename(f))[0].split("_")
                    if len(fname) > 2:
                        memory = int(fname[2].split("-")[0])
                    else:
                        memory = 0
                    exp_type = fname[0]
                else:

                    if os.path.exists(
                        os.path.join(
                            directory, "perf-cost", f"{name}-processed{extension}"
                        )
                    ):
                        self.logging.info(f"Skipping already processed {f}")
                        continue
                    self.logging.info(f"Processing data in {f}")
                    fname = os.path.splitext(os.path.basename(f))[0].split("_")
                    if len(fname) > 2:
                        memory = int(fname[2])
                    else:
                        memory = 0
                    exp_type = fname[0]
                    with open(f, "r") as in_f:
                        config = json.load(in_f)
                        statistics = config["statistics"]
                        experiments = ExperimentResult.deserialize(
                            config,
                            sebs_client.cache_client,
                            sebs_client.logging_handlers(logging_filename),
                        )
                        metrics = {}
                        for func in experiments.functions():
                            if extend_time_interval > 0:
                                times = [
                                    -extend_time_interval * 60 + experiments.times()[0],
                                    extend_time_interval * 60 + experiments.times()[1],
                                ]
                            else:
                                times = experiments.times()
                            deployment_client.download_metrics(func, *times, experiments.invocations(func), experiments.metrics(func))
                        # compress! remove output since it can be large but it's useless for us
                        for func in experiments.functions():
                            for id, invoc in experiments.invocations(func).items():
                                # FIXME: compatibility with old results
                                if "output" in invoc.output["result"]:
                                    del invoc.output["result"]["output"]
                                elif "result" in invoc.output["result"]:
                                    del invoc.output["result"]["result"]

                        name, extension = os.path.splitext(f)
                        with open(
                            os.path.join(
                                directory, "perf-cost", f"{name}-processed{extension}"
                            ),
                            "w",
                        ) as out_f:
                            out_f.write(serialize({
                                **json.loads(serialize(experiments)),
                                "statistics": statistics
                            }))
                for func in experiments.functions():
                    for request_id, invoc in experiments.invocations(func).items():
                        writer.writerow(
                            [
                                memory,
                                exp_type,
                                invoc.stats.cold_start,
                                invoc.times.benchmark,
                                invoc.times.http_startup,
                                invoc.times.client,
                                invoc.provider_times.execution,
                                invoc.stats.memory_used
                            ]
                        )<|MERGE_RESOLUTION|>--- conflicted
+++ resolved
@@ -142,13 +142,8 @@
             client_times = []
             with ThreadPool(invocations) as pool:
                 result = ExperimentResult(self.config, self._deployment_client.config)
-<<<<<<< HEAD
-                while samples_gathered < repetitions:
-                    self._deployment_client.enforce_cold_start([self._function])
-=======
                 result.begin()
                 samples_generated = 0
->>>>>>> 012bd0b0
 
                 # Warm up container
                 # For "warm" runs, we do it automatically by pruning cold results
@@ -161,23 +156,7 @@
                     if run_type == PerfCost.RunType.COLD or run_type == PerfCost.RunType.BURST:
                         self._deployment_client.enforce_cold_start([self._function], self._benchmark)
 
-<<<<<<< HEAD
-        """
-            Warm experiment: schedule many invocations in parallel.
-            Here however it doesn't matter if they're perfectly aligned.
-        """
-        file_name = f"warm_results_{suffix}.json" if suffix else "warm_results.json"
-        self.logging.info(f"Begin warm experiments")
-        with open(os.path.join(self._out_dir, file_name), "w") as out_f:
-            samples_gathered = 0
-            invocations = settings["warm-invocations"]
-            client_times = []
-            with ThreadPool(invocations) as pool:
-                result = ExperimentResult(self.config, self._deployment_client.config)
-                while samples_gathered < repetitions:
-=======
                     time.sleep(5)
->>>>>>> 012bd0b0
 
                     results = []
                     for i in range(0, invocations):
