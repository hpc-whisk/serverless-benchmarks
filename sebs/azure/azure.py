import datetime
import json
import os
import shutil
import time
from typing import cast, Dict, List, Optional, Set, Tuple, Type  # noqa

import docker

from sebs.azure.blob_storage import BlobStorage
from sebs.azure.cli import AzureCLI
from sebs.azure.function import AzureFunction
from sebs.azure.config import AzureConfig, AzureResources
from sebs.azure.triggers import AzureTrigger, HTTPTrigger
from sebs.benchmark import Benchmark
from sebs.cache import Cache
from sebs.config import SeBSConfig
from sebs.utils import LoggingHandlers, execute
from ..faas.function import Function, ExecutionResult, Trigger
from ..faas.storage import PersistentStorage
from ..faas.system import System


class Azure(System):
    logs_client = None
    storage: BlobStorage
    cached = False
    _config: AzureConfig

    # runtime mapping
    AZURE_RUNTIMES = {"python": "python", "nodejs": "node"}

    @staticmethod
    def name():
        return "azure"

    @property
    def config(self) -> AzureConfig:
        return self._config

    @staticmethod
    def function_type() -> Type[Function]:
        return AzureFunction

    def __init__(
        self,
        sebs_config: SeBSConfig,
        config: AzureConfig,
        cache_client: Cache,
        docker_client: docker.client,
        logger_handlers: LoggingHandlers,
    ):
        super().__init__(sebs_config, cache_client, docker_client)
        self.logging_handlers = logger_handlers
        self._config = config
        self.cold_start_counter = 0

    """
        Start the Docker container running Azure CLI tools.
    """

    def initialize(self, config: Dict[str, str] = {}):
        self.cli_instance = AzureCLI(self.system_config, self.docker_client)
        self.cli_instance.login(
            appId=self.config.credentials.appId,
            tenant=self.config.credentials.tenant,
            password=self.config.credentials.password,
        )

    def shutdown(self):
        if self.cli_instance:
            self.cli_instance.shutdown()
        self.config.update_cache(self.cache_client)

    """
        Create wrapper object for Azure blob storage.
        First ensure that storage account is created and connection string
        is known. Then, create wrapper and create request number of buckets.

        Requires Azure CLI instance in Docker to obtain storage account details.

        :param benchmark:
        :param buckets: number of input and output buckets
        :param replace_existing: when true, replace existing files in input buckets
        :return: Azure storage instance
    """

    def get_storage(self, replace_existing: bool = False) -> PersistentStorage:
        if not hasattr(self, "storage"):
            self.storage = BlobStorage(
                self.cache_client,
                self.config.resources.data_storage_account(
                    self.cli_instance
                ).connection_string,
                replace_existing=replace_existing,
            )
            self.storage.logging_handlers = self.logging_handlers
        else:
            self.storage.replace_existing = replace_existing
        return self.storage

    # Directory structure
    # handler
    # - source files
    # - Azure wrappers - handler, storage
    # - additional resources
    # - function.json
    # host.json
    # requirements.txt/package.json
    def package_code(
        self, directory: str, language_name: str, benchmark: str
    ) -> Tuple[str, int]:

        # In previous step we ran a Docker container which installed packages
        # Python packages are in .python_packages because this is expected by Azure
        EXEC_FILES = {"python": "handler.py", "nodejs": "handler.js"}
        CONFIG_FILES = {
            "python": ["requirements.txt", ".python_packages"],
            "nodejs": ["package.json", "node_modules"],
        }
        package_config = CONFIG_FILES[language_name]

        handler_dir = os.path.join(directory, "handler")
        os.makedirs(handler_dir)
        # move all files to 'handler' except package config
        for f in os.listdir(directory):
            if f not in package_config:
                source_file = os.path.join(directory, f)
                shutil.move(source_file, handler_dir)

        # generate function.json
        # TODO: extension to other triggers than HTTP
        default_function_json = {
            "scriptFile": EXEC_FILES[language_name],
            "bindings": [
                {
                    "authLevel": "function",
                    "type": "httpTrigger",
                    "direction": "in",
                    "name": "req",
                    "methods": ["get", "post"],
                },
                {"type": "http", "direction": "out", "name": "$return"},
            ],
        }
        json_out = os.path.join(directory, "handler", "function.json")
        json.dump(default_function_json, open(json_out, "w"), indent=2)

        # generate host.json
        default_host_json = {
            "version": "2.0",
            "extensionBundle": {
                "id": "Microsoft.Azure.Functions.ExtensionBundle",
                "version": "[1.*, 2.0.0)",
            },
        }
        json.dump(
            default_host_json, open(os.path.join(directory, "host.json"), "w"), indent=2
        )

        code_size = Benchmark.directory_size(directory)
        execute("zip -qu -r9 {}.zip * .".format(benchmark), shell=True, cwd=directory)
        return directory, code_size

    def publish_function(
        self,
        function: Function,
        code_package: Benchmark,
        repeat_on_failure: bool = False,
    ) -> str:
        success = False
        url = ""
        self.logging.info("Attempting publish of function {}".format(function.name))
        while not success:
            try:
                ret = self.cli_instance.execute(
                    "bash -c 'cd /mnt/function "
                    "&& func azure functionapp publish {} --{} --no-build'".format(
                        function.name, self.AZURE_RUNTIMES[code_package.language_name]
                    )
                )
                # ret = self.cli_instance.execute(
                #    "bash -c 'cd /mnt/function "
                #    "&& az functionapp deployment source config-zip "
                #    "--src {}.zip -g {} -n {} --build-remote false '".format(
                #        code_package.benchmark, resource_group, function.name
                #    )
                # )
                # print(ret)
                url = ""
                for line in ret.split(b"\n"):
                    line = line.decode("utf-8")
                    if "Invoke url:" in line:
                        url = line.split("Invoke url:")[1].strip()
                        break
                if url == "":
                    raise RuntimeError(
                        "Couldnt find URL in {}".format(ret.decode("utf-8"))
                    )
                success = True
            except RuntimeError as e:
                error = str(e)
                # app not found
                if "find app with name" in error and repeat_on_failure:
                    # Sleep because of problems when publishing immediately
                    # after creating function app.
                    time.sleep(30)
                    self.logging.info(
                        "Sleep 30 seconds for Azure to register function app {}".format(
                            function.name
                        )
                    )
                # escape loop. we failed!
                else:
                    raise e
        return url

    """
        Publish function code on Azure.
        Boolean flag enables repeating publish operation until it succeeds.
        Useful for publish immediately after function creation where it might
        take from 30-60 seconds for all Azure caches to be updated.

        :param name: function name
        :param repeat_on_failure: keep repeating if command fails on unknown name.
        :return: URL to reach HTTP-triggered function
    """

    def update_function(self, function: Function, code_package: Benchmark):

        # Mount code package in Docker instance
        self._mount_function_code(code_package)
        url = self.publish_function(function, code_package, True)

        trigger = HTTPTrigger(
            url, self.config.resources.data_storage_account(self.cli_instance)
        )
        trigger.logging_handlers = self.logging_handlers
        function.add_trigger(trigger)

    def _mount_function_code(self, code_package: Benchmark):
        self.cli_instance.upload_package(code_package.code_location, "/mnt/function/")

    def default_function_name(self, code_package: Benchmark) -> str:
        """
            Functionapp names must be globally unique in Azure.
        """
        func_name = (
            "{}-{}-{}".format(
                code_package.benchmark,
                code_package.language_name,
                self.config.resources_id,
            )
            .replace(".", "-")
            .replace("_", "-")
        )
        return func_name

    def create_function(self, code_package: Benchmark, func_name: str) -> AzureFunction:

        language = code_package.language_name
        language_runtime = code_package.language_version
        resource_group = self.config.resources.resource_group(self.cli_instance)
        region = self.config.region

        config = {
            "resource_group": resource_group,
            "func_name": func_name,
            "region": region,
            "runtime": self.AZURE_RUNTIMES[language],
            "runtime_version": language_runtime,
        }

        # check if function does not exist
        # no API to verify existence
        try:
            ret = self.cli_instance.execute(
                (
                    " az functionapp config appsettings list "
                    " --resource-group {resource_group} "
                    " --name {func_name} "
                ).format(**config)
            )
            for setting in json.loads(ret.decode()):
                if setting["name"] == "AzureWebJobsStorage":
                    connection_string = setting["value"]
                    elems = [
                        z for y in connection_string.split(";") for z in y.split("=")
                    ]
                    account_name = elems[elems.index("AccountName") + 1]
                    function_storage_account = AzureResources.Storage.from_cache(
                        account_name, connection_string
                    )
            self.logging.info("Azure: Selected {} function app".format(func_name))
        except RuntimeError:
            function_storage_account = self.config.resources.add_storage_account(
                self.cli_instance
            )
            config["storage_account"] = function_storage_account.account_name
            # FIXME: only Linux type is supported
            # create function app
            self.cli_instance.execute(
                (
                    " az functionapp create --resource-group {resource_group} "
                    " --os-type Linux --consumption-plan-location {region} "
                    " --runtime {runtime} --runtime-version {runtime_version} "
                    " --name {func_name} --storage-account {storage_account}"
                ).format(**config)
            )
            self.logging.info("Azure: Created function app {}".format(func_name))
        function = AzureFunction(
            name=func_name,
            benchmark=code_package.benchmark,
            code_hash=code_package.hash,
            function_storage=function_storage_account,
        )

        # update existing function app
        self.update_function(function, code_package)

        self.cache_client.add_function(
            deployment_name=self.name(),
            language_name=language,
            code_package=code_package,
            function=function,
        )
        return function

    def cached_function(self, function: Function):

        data_storage_account = self.config.resources.data_storage_account(
            self.cli_instance
        )
        for trigger in function.triggers_all():
            azure_trigger = cast(AzureTrigger, trigger)
            azure_trigger.logging_handlers = self.logging_handlers
            azure_trigger.data_storage_account = data_storage_account

    """
        Prepare Azure resources to store experiment results.
        Allocate one container.

        :param benchmark: benchmark name
        :return: name of bucket to store experiment results
    """

    def prepare_experiment(self, benchmark: str):
        logs_container = self.storage.add_output_bucket(benchmark, suffix="logs")
        return logs_container

    def download_metrics(
        self,
        function_name: str,
        start_time: int,
        end_time: int,
        requests: Dict[str, ExecutionResult],
        metrics: Dict[str, dict]
    ):

        resource_group = self.config.resources.resource_group(self.cli_instance)
        # Avoid warnings in the next step
        ret = self.cli_instance.execute(
            "az feature register --name AIWorkspacePreview "
            "--namespace microsoft.insights"
        )
        app_id_query = self.cli_instance.execute(
            (
                "az monitor app-insights component show " "--app {} --resource-group {}"
            ).format(function_name, resource_group)
        ).decode("utf-8")
        application_id = json.loads(app_id_query)["appId"]

        # Azure CLI requires date in the following format
        # Format: date (yyyy-mm-dd) time (hh:mm:ss.xxxxx) timezone (+/-hh:mm)
        # Include microseconds time to make sure we're not affected by
        # miliseconds precision.
        start_time_str = datetime.datetime.fromtimestamp(start_time).strftime(
            "%Y-%m-%d %H:%M:%S.%f"
        )
        end_time_str = datetime.datetime.fromtimestamp(end_time + 1).strftime(
            "%Y-%m-%d %H:%M:%S"
        )
        from tzlocal import get_localzone

        timezone_str = datetime.datetime.now(get_localzone()).strftime("%z")

        query = (
            "requests | project timestamp, operation_Name, success, "
            "resultCode, duration, cloud_RoleName, "
            "invocationId=customDimensions['InvocationId'], "
            "functionTime=customDimensions['FunctionExecutionTimeMs']"
        )
        invocations_processed: Set[str] = set()
        invocations_to_process = set(requests.keys())
        #while len(invocations_processed) < len(requests.keys()):
        self.logging.info("Azure: Running App Insights query.")
        ret = self.cli_instance.execute(
            (
                'az monitor app-insights query --app {} --analytics-query "{}" '
                "--start-time {} {} --end-time {} {}"
            ).format(
                application_id,
                query,
                start_time_str,
                timezone_str,
                end_time_str,
                timezone_str,
            )
        ).decode("utf-8")
        ret = json.loads(ret)
        ret = ret["tables"][0]
        # time is last, invocation is second to last
        for request in ret["rows"]:
            invocation_id = request[-2]
            # might happen that we get invocation from another experiment
            if invocation_id not in requests:
                continue
            # duration = request[4]
            func_exec_time = request[-1]
            invocations_processed.add(invocation_id)
            requests[invocation_id].provider_times.execution = int(
                float(func_exec_time) * 1000
            )
        self.logging.info(
            f"Azure: Found time metrics for {len(invocations_processed)} "
            f"out of {len(requests.keys())} invocations."
        )
        if len(invocations_processed) < len(requests.keys()):
            time.sleep(5)
        self.logging.info(f"Missing the requests: {invocations_to_process - invocations_processed}")

        # TODO: query performance counters for mem

<<<<<<< HEAD
    def enforce_cold_start(self, function: Function):

        fname = function.name
        resource_group = self.config.resources.resource_group(self.cli_instance)
        self.cold_start_counter += 1
=======
    def _enforce_cold_start(self, function: Function, code_package: Benchmark):

        fname = function.name
        resource_group = self.config.resources.resource_group(self.cli_instance)
>>>>>>> efea28ac

        self.cli_instance.execute(
            f"az functionapp config appsettings set --name {fname} "
            f" --resource-group {resource_group} "
            f" --settings ForceColdStart={self.cold_start_counter}"
        )
<<<<<<< HEAD
=======

        self.update_function(function, code_package)
>>>>>>> efea28ac

    def enforce_cold_start(self, functions: List[Function], code_package: Benchmark):
        self.cold_start_counter += 1
        for func in functions:
            self._enforce_cold_start(func, code_package)
        import time
        time.sleep(20)

    """
        The only implemented trigger at the moment is HTTPTrigger.
        It is automatically created for each function.
    """
    def create_trigger(
        self, function: Function, trigger_type: Trigger.TriggerType
    ) -> Trigger:
        raise NotImplementedError()


#
#    def create_azure_function(self, fname, config):
#
#        # create function name
#        region = self.config["config"]["region"]
#        # only hyphens are allowed
#        # and name needs to be globally unique
#        func_name = fname.replace(".", "-").replace("_", "-")
#
#        # create function app
#        self.cli_instance.execute(
#            (
#                "az functionapp create --resource-group {} "
#                "--os-type Linux --consumption-plan-location {} "
#                "--runtime {} --runtime-version {} --name {} "
#                "--storage-account {}"
#            ).format(
#                self.resource_group_name,
#                region,
#                self.AZURE_RUNTIMES[self.language],
#                self.config["config"]["runtime"][self.language],
#                func_name,
#                self.storage_account_name,
#            )
#        )
#        logging.info("Created function app {}".format(func_name))
#        return func_name
#
#    init = False
#
#    def create_function_copies(
#        self,
#        function_names: List[str],
#        code_package: Benchmark,
#        experiment_config: dict,
#    ):
#
#        if not self.init:
#            code_location = code_package.code_location
#            # package = self.package_code(code_location, code_package.benchmark)
#            # code_size = code_package.code_size
#            # Restart Docker instance to make sure code package is mounted
#            self.start(code_location, restart=True)
#            self.storage_account()
#            self.resource_group()
#            self.init = True
#
#        # names = []
#        # for fname in function_names:
#        #    names.append(self.create_azure_function(fname, experiment_config))
#        names = function_names
#
#        # time.sleep(30)
#        urls = []
#        for fname in function_names:
#            url = self.publish_function(fname, repeat_on_failure=True)
#            urls.append(url)
#            logging.info("Published function app {} with URL {}".format(fname, url))
#
#        return names, urls<|MERGE_RESOLUTION|>--- conflicted
+++ resolved
@@ -431,29 +431,18 @@
 
         # TODO: query performance counters for mem
 
-<<<<<<< HEAD
-    def enforce_cold_start(self, function: Function):
+    def _enforce_cold_start(self, function: Function, code_package: Benchmark):
 
         fname = function.name
         resource_group = self.config.resources.resource_group(self.cli_instance)
-        self.cold_start_counter += 1
-=======
-    def _enforce_cold_start(self, function: Function, code_package: Benchmark):
-
-        fname = function.name
-        resource_group = self.config.resources.resource_group(self.cli_instance)
->>>>>>> efea28ac
 
         self.cli_instance.execute(
             f"az functionapp config appsettings set --name {fname} "
             f" --resource-group {resource_group} "
             f" --settings ForceColdStart={self.cold_start_counter}"
         )
-<<<<<<< HEAD
-=======
 
         self.update_function(function, code_package)
->>>>>>> efea28ac
 
     def enforce_cold_start(self, functions: List[Function], code_package: Benchmark):
         self.cold_start_counter += 1
