from typing import Optional, Dict

import docker

from sebs.aws import AWS, AWSConfig
from sebs.azure.azure import Azure, AzureConfig
from sebs.cache import Cache
from sebs.config import SeBSConfig
from sebs.benchmark import Benchmark
from sebs.faas.system import System as FaasSystem
from sebs.utils import LoggingHandlers

# from sebs.experiments.experiment import Experiment
from sebs.experiments.config import Config as ExperimentConfig


class SeBS:
    @property
    def cache_client(self) -> Cache:
        return self._cache_client

    @property
    def docker_client(self) -> docker.client:
        return self._docker_client

    def logging_handlers(
        self, logging_filename: Optional[str] = None
    ) -> LoggingHandlers:
        if logging_filename in self._logging_handlers:
            return self._logging_handlers[logging_filename]
        else:
            handlers = LoggingHandlers(filename=logging_filename)
            self._logging_handlers[logging_filename] = handlers
            return handlers

    def __init__(self, cache_dir: str):
        self._cache_client = Cache(cache_dir)
        self._docker_client = docker.from_env()
        self._config = SeBSConfig()
        self._logging_handlers: Dict[Optional[str], LoggingHandlers] = {}

<<<<<<< HEAD
    def get_deployment(self, name: str, config: dict) -> FaasSystem:
=======
    def get_deployment(
        self, config: dict, logging_filename: Optional[str] = None
    ) -> FaasSystem:
>>>>>>> dc314143

        implementations = {"aws": AWS, "azure": Azure}
        configs = {"aws": AWSConfig.deserialize, "azure": AzureConfig.deserialize}
        if name not in implementations:
            raise RuntimeError("Deployment {name} not supported!".format(name=name))

        # FIXME: future annotations, requires Python 3.7+
<<<<<<< HEAD
        deployment_config = configs[name](config[name], self.cache_client)
=======
        handlers = self.logging_handlers(logging_filename)
        deployment_config = configs[name](config, self.cache_client, handlers)
>>>>>>> dc314143
        deployment_client = implementations[name](
            self._config,
            deployment_config,  # type: ignore
            self.cache_client,
            self.docker_client,
            handlers,
        )
        return deployment_client

    def get_experiment(self, config: dict) -> ExperimentConfig:

        experiment_config = ExperimentConfig.deserialize(config)
        return experiment_config
        # implementations = {"perfcost": PerfCost}
        # return implementations[config["type"]](config)

    def get_benchmark(
        self,
        name: str,
        output_dir: str,
        deployment: FaasSystem,
        config: ExperimentConfig,
        logging_filename: Optional[str] = None,
    ) -> Benchmark:
        benchmark = Benchmark(
            name,
            deployment.name(),
            config,
            self._config,
            output_dir,
            self.cache_client,
            self.docker_client,
        )
        benchmark.logging_handlers = self.logging_handlers(logging_filename)
        return benchmark

    def shutdown(self):
        self.cache_client.shutdown()

    def __enter__(self):
        return self

    def __exit__(self):
        self.shutdown()<|MERGE_RESOLUTION|>--- conflicted
+++ resolved
@@ -39,13 +39,9 @@
         self._config = SeBSConfig()
         self._logging_handlers: Dict[Optional[str], LoggingHandlers] = {}
 
-<<<<<<< HEAD
-    def get_deployment(self, name: str, config: dict) -> FaasSystem:
-=======
     def get_deployment(
         self, config: dict, logging_filename: Optional[str] = None
     ) -> FaasSystem:
->>>>>>> dc314143
 
         implementations = {"aws": AWS, "azure": Azure}
         configs = {"aws": AWSConfig.deserialize, "azure": AzureConfig.deserialize}
@@ -53,12 +49,8 @@
             raise RuntimeError("Deployment {name} not supported!".format(name=name))
 
         # FIXME: future annotations, requires Python 3.7+
-<<<<<<< HEAD
-        deployment_config = configs[name](config[name], self.cache_client)
-=======
         handlers = self.logging_handlers(logging_filename)
         deployment_config = configs[name](config, self.cache_client, handlers)
->>>>>>> dc314143
         deployment_client = implementations[name](
             self._config,
             deployment_config,  # type: ignore
